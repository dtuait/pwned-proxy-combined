# file: api/admin.py

from django.contrib import admin, messages
from django.core.management import call_command
from django.shortcuts import redirect, get_object_or_404
from django.urls import path
from django.utils.html import format_html

from .models import APIKey, Domain, generate_api_key, hash_api_key, EndpointLog

@admin.register(APIKey)
class APIKeyAdmin(admin.ModelAdmin):
    list_display = ('id', 'group', 'domain_list', 'hashed_key', 'created_at')
    search_fields = ('hashed_key',)
    readonly_fields = ('hashed_key', 'created_at')
    filter_horizontal = ('domains',)
    actions = ['rotate_api_keys']

    # Custom template to add "Rotate" button on change page
    change_form_template = "admin/api/apikey/change_form.html"

    def domain_list(self, obj):
        return ", ".join(d.name for d in obj.domains.all())
    domain_list.short_description = "Domains"

    def save_model(self, request, obj, form, change):
        if not change:  # brand-new APIKey
            raw_key = generate_api_key()
            obj.hashed_key = hash_api_key(raw_key)
            super().save_model(request, obj, form, change)
            self.message_user(request, f"Your new API key: {raw_key}", level=messages.SUCCESS)
        else:
            super().save_model(request, obj, form, change)

    def rotate_api_keys(self, request, queryset):
        """Admin action to rotate one or more API keys."""
        messages_list = []
        for api_key in queryset:
            raw_key = generate_api_key()
            api_key.hashed_key = hash_api_key(raw_key)
            api_key.save()
            messages_list.append(f"{api_key.group or api_key.id}: {raw_key}")

        if messages_list:
            self.message_user(request, "Rotated keys:", level=messages.SUCCESS)
            for item in messages_list:
                self.message_user(request, item, level=messages.SUCCESS)
<<<<<<< HEAD
=======

>>>>>>> c920f5dd
        else:
            self.message_user(request, "No keys rotated.", level=messages.WARNING)

    rotate_api_keys.short_description = "Rotate selected API keys"

    def get_urls(self):
        urls = super().get_urls()
        custom_urls = [
            path(
                "<int:pk>/rotate/",
                self.admin_site.admin_view(self.rotate_single_api_key),
                name="api_apikey_rotate",
            ),
        ]
        return custom_urls + urls

    def rotate_single_api_key(self, request, pk):
        api_key = get_object_or_404(APIKey, pk=pk)
        raw_key = generate_api_key()
        api_key.hashed_key = hash_api_key(raw_key)
        api_key.save()
        self.message_user(request, f"API key rotated. New key: {raw_key}", level=messages.SUCCESS)
        return redirect("../")


@admin.register(Domain)
class DomainAdmin(admin.ModelAdmin):
    """
    This admin removes all add/change/delete permissions,
    leaving only the listing and the "Import from HIBP" action.
    """

    list_display = ('name', 'pwn_count', 'pwn_count_excluding_spam_lists')
    search_fields = ('name',)

    # 1) Use the custom template with the "Import from HIBP" button
    change_list_template = "admin/api/domain/change_list.html"

    # 2) Expose a custom URL for the import process
    def get_urls(self):
        urls = super().get_urls()
        custom_urls = [
            path(
                "import-hibp/",
                self.admin_site.admin_view(self.import_from_hibp),
                name="api_domain_import_hibp"
            ),
        ]
        return custom_urls + urls

    # 3) The actual “import from HIBP” view
    def import_from_hibp(self, request):
        """
        Calls the custom management command that fetches and
        updates domains from the HIBP API, then redirects back
        to the domain list.
        """
        call_command("import_domain_data")
        self.message_user(request, "Domains imported from HIBP!")
        return redirect("..")

    # ------------------------------
    # Disable add, change, delete:
    # ------------------------------

    def has_view_permission(self, request, obj=None):
        # Allow viewing the changelist page
        return True

    def has_add_permission(self, request):
        # Disable "Add" button/link
        return False

    def has_change_permission(self, request, obj=None):
        # Disable changing/editing
        return False

    def has_delete_permission(self, request, obj=None):
        # Disable deletes
        return True



# file: api/admin.py

from django.contrib import admin, messages
from django.core.management import call_command
from django.shortcuts import redirect
from django.urls import path

from .models import APIKey, Domain, generate_api_key, hash_api_key, HIBPKey

@admin.register(HIBPKey)
class HIBPKeyAdmin(admin.ModelAdmin):
    """
    Allows admin users to add/remove HIBP API keys.
    """
    list_display = ('__str__', 'api_key', 'created_at')
    search_fields = ('api_key', 'description')


@admin.register(EndpointLog)
class EndpointLogAdmin(admin.ModelAdmin):
    list_display = ('created_at', 'group', 'endpoint', 'status_code', 'success')
    list_filter = ('group', 'endpoint', 'success')
    readonly_fields = ('api_key', 'group', 'endpoint', 'status_code', 'success', 'created_at')




from django.contrib import admin, messages
from django.contrib.auth.models import Group
from django.contrib.auth.admin import GroupAdmin

from django.urls import path
from django.shortcuts import redirect
from django.http import HttpResponse
import csv

from .models import APIKey, Domain, EndpointLog

# 1) Unregister the default Group admin
admin.site.unregister(Group)

SEED_DATA = [
  {"domain": "aau.dk", "group": "Aalborg Universitet"},
  {"domain": "ruc.dk", "group": "Roskilde Universitet"},
  {"domain": "ku.dk",  "group": "Københavns Universitet"},
  {"domain": "nbi.dk", "group": "Niels Bohr Institutet"},
  {"domain": "itu.dk", "group": "IT-Universitetet i København"},
  {"domain": "dtu.dk", "group": "Danmarks Tekniske Universitet"},
  {"domain": "deic.dk","group": "Danish e-Infrastructure Cooperation"},
  {"domain": "cert.dk","group": "Danish e-Infrastructure Cooperation"},
  {"domain": "cbs.dk", "group": "Copenhagen Business School"}
]

@admin.register(Group)
class CustomGroupAdmin(GroupAdmin):
    """
    Extends the default Django Group admin so we can add a
    “Seed Groups” button/link in the changelist page.
    """
    change_list_template = "admin/auth/group/change_list.html"

    def get_urls(self):
        """
        Append our custom "seed-groups/" URL to the default GroupAdmin URLs.
        """
        urls = super().get_urls()
        custom = [
            path('seed-groups/', self.admin_site.admin_view(self.seed_groups), name='seed_groups'),
        ]
        return custom + urls

    def seed_groups(self, request):
        """
        If request.GET.get('confirmed') != '1', do nothing and just return.
        Otherwise:
          1. Overwrite (delete) the existing APIKeys for all the groups in SEED_DATA
          2. Create new APIKeys
          3. For each group, find subdomains that end with the domain and associate them
          4. Return a JSON file with the group name, raw key, and associated domains
        """
        from django.contrib import messages
        from django.shortcuts import redirect
        confirmed = request.GET.get('confirmed')
        if confirmed != '1':
            messages.warning(request, "Seed groups canceled.")
            return redirect("..")

        # 1) Gather the group names from SEED_DATA
        seed_group_names = [item["group"] for item in SEED_DATA]

        # 2) Delete existing APIKeys for those groups
        APIKey.objects.filter(group__name__in=seed_group_names).delete()

        # 3) Create new APIKeys, gather info
        result_list = []
        for item in SEED_DATA:
            group_name = item["group"]
            base_domain = item["domain"]

            group, _created = Group.objects.get_or_create(name=group_name)
            api_key_obj, raw_key = APIKey.create_api_key(group=group)

            # find all matching domains
            matching_domains = Domain.objects.filter(name__endswith=base_domain)
            api_key_obj.domains.add(*matching_domains)

            # Build a list of domain names
            domain_names = [d.name for d in matching_domains]

            # Append to our JSON data
            result_list.append({
                "group_name": group_name,
                "raw_key": raw_key,
                "domains": domain_names,
            })

        # 4) Return a JSON response (as a downloadable file)
        import json
        from django.http import HttpResponse

        response = HttpResponse(
            json.dumps(result_list, indent=2),  # pretty-print optional
            content_type='application/json'
        )
        response['Content-Disposition'] = 'attachment; filename="seeded_api_keys.json"'
        return response<|MERGE_RESOLUTION|>--- conflicted
+++ resolved
@@ -45,10 +45,7 @@
             self.message_user(request, "Rotated keys:", level=messages.SUCCESS)
             for item in messages_list:
                 self.message_user(request, item, level=messages.SUCCESS)
-<<<<<<< HEAD
-=======
-
->>>>>>> c920f5dd
+
         else:
             self.message_user(request, "No keys rotated.", level=messages.WARNING)
 
