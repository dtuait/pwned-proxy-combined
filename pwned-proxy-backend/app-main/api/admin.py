--- conflicted
+++ resolved
@@ -42,18 +42,10 @@
             messages_list.append(f"{api_key.group or api_key.id}: {raw_key}")
 
         if messages_list:
-<<<<<<< HEAD
             self.message_user(request, "Rotated keys:", level=messages.SUCCESS)
             for item in messages_list:
                 self.message_user(request, item, level=messages.SUCCESS)
-=======
-            joined = "<br>".join(messages_list)
-            self.message_user(
-                request,
-                format_html("Rotated keys:<br>{}", joined),
-                level=messages.SUCCESS,
-            )
->>>>>>> f73dd373
+
         else:
             self.message_user(request, "No keys rotated.", level=messages.WARNING)
 
