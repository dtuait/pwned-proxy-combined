--- conflicted
+++ resolved
@@ -3,10 +3,7 @@
 
 echo "Running postStartCommand.sh..."
 
-<<<<<<< HEAD
-# Install backend Python dependencies
-pip install --no-cache-dir -r pwned-proxy-backend/requirements.txt
-=======
+
 # Ensure Python virtual environment exists
 if [ ! -d /usr/venv/backend ]; then
     python -m venv /usr/venv/backend
@@ -14,7 +11,7 @@
 
 # Install backend Python dependencies inside the virtual environment
 /usr/venv/backend/bin/pip install --no-cache-dir -r pwned-proxy-backend/.devcontainer/requirements.txt
->>>>>>> d63ff886
+
 
 # Install frontend Node dependencies
 pushd pwned-proxy-frontend/app-main >/dev/null
